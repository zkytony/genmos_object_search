# Single object

import os
ABS_PATH = os.path.dirname(os.path.abspath(__file__))

config = {
    "planner_config": {
        "planner": "pomdp_py.POUCT",
        "planner_params": {
            "max_depth": 20,
            "exploration_const": 1000,
            "planning_time": 0.25
        }
    },

    "task_config": {
        "max_steps": 100,
        "map_name": "austin",
        "visualizer": "sloop_object_search.oopomdp.agent.VizSloopMosTopo",
        "viz_params": {
            "res": 20
        }
    },

    "agent_config": {
        "agent_class": "SloopMosTopo2DAgent",  # This agent works in 2D grids
        "action": {
            "h_rotation": 45.0
        },
        "topo_map_args": {
            "num_place_samples": 10,
            "degree": [3, 5],
            "sep": 4.0,   # separation between places
            "seed": 1120,
            "node_coverage_radius": 3.0,
<<<<<<< HEAD
            "resample_prob_thres": 0.12
=======
            "resample_prob_thres": 0.1
>>>>>>> ac6ce2ba
        },
        "no_look": True,
        "belief": {
            # could be "groundtruth", "uniform", or "splang" (interactive)
            "prior": {"G": "uniform"}
        },
        "targets": ["G"],
        "objects": {
            "G": {
                "class": "car",
                "transition": {
                    "class": "sloop_object_search.oopomdp.StaticObjectTransitionModel"
                },
                "color": [100, 200, 80]
            },
        },
        "object_symbol_map": {
            # Maps from object symbol to object id
            "GreenToyota": "G"
        },
        "robot": {
            "id": "robot0",
            "detectors": {
                "G": {
                    "class": "sloop_object_search.oopomdp.FanModelSimpleFP",
                    "params": (dict(fov=90, min_range=0, max_range=10), (0.9, 0.1, 0.25))
                },
            }
        },
        "spacy_model": "en_core_web_lg",
        "foref_models_dir": os.path.join(ABS_PATH, "../../models")
    },
}<|MERGE_RESOLUTION|>--- conflicted
+++ resolved
@@ -33,11 +33,7 @@
             "sep": 4.0,   # separation between places
             "seed": 1120,
             "node_coverage_radius": 3.0,
-<<<<<<< HEAD
-            "resample_prob_thres": 0.12
-=======
             "resample_prob_thres": 0.1
->>>>>>> ac6ce2ba
         },
         "no_look": True,
         "belief": {
