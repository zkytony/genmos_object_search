--- conflicted
+++ resolved
@@ -180,11 +180,7 @@
 
         # combine the topo node probs --> the probability "covered" by the nodes.
         total_prob = sum(topo_node_prob[n] for n in topo_node_prob)
-<<<<<<< HEAD
-        print("total_prob covered by topo map:", total_prob)
-=======
         print(f"Topo map coverage total prob: {total_prob}")
->>>>>>> ac6ce2ba
         return total_prob < topo_map_args.get("resample_prob_thres", 0.4)
 
 
